--- conflicted
+++ resolved
@@ -373,11 +373,7 @@
     }
     
     /* FIXME: pull out properties of object and insert as row */
-<<<<<<< HEAD
-    return YES;
-=======
-    return NO;
->>>>>>> 583f680b
+    return YES;
 }
 
 
