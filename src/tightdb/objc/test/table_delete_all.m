--- conflicted
+++ resolved
@@ -7,11 +7,7 @@
 
 #import <tightdb/objc/TDBTable.h>
 #import <tightdb/objc/TDBDescriptor.h>
-<<<<<<< HEAD
-=======
-#import <tightdb/objc/TDBMixed.h>
 #import <tightdb/objc/PrivateTDB.h>
->>>>>>> 2d1f470d
 
 @interface MACTestTableDeleteAll: SenTestCase
 @end
@@ -57,23 +53,13 @@
         [table TDB_insertBinary:6 ndx:i data:"binary" size:7];
         switch (i % 3) {
             case 0:
-<<<<<<< HEAD
-                [table TDBInsertMixed:7 ndx:i value:[NSNumber numberWithBool:NO]];
+                [table TDB_insertMixed:7 ndx:i value:[NSNumber numberWithBool:NO]];
                 break;
             case 1:
-                [table TDBInsertMixed:7 ndx:i value:[NSNumber numberWithLongLong:i]];
+                [table TDB_insertMixed:7 ndx:i value:[NSNumber numberWithLongLong:i]];
                 break;
             case 2:
-                [table TDBInsertMixed:7 ndx:i value:[NSString stringWithUTF8String:"string"]];
-=======
-                [table TDB_insertMixed:7 ndx:i value:[TDBMixed mixedWithBool:NO]];
-                break;
-            case 1:
-                [table TDB_insertMixed:7 ndx:i value:[TDBMixed mixedWithInt64:i]];
-                break;
-            case 2:
-                [table TDB_insertMixed:7 ndx:i value:[TDBMixed mixedWithString:@"string"]];
->>>>>>> 2d1f470d
+                [table TDB_insertMixed:7 ndx:i value:[NSString stringWithUTF8String:"string"]];
                 break;
         }
         [table TDB_insertSubtable:8 ndx:i];
