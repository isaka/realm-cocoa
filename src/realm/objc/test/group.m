//
//  group.m
//  TightDB
//
//  Test save/load on disk of a realm with one table
//

#import "RLMTestCase.h"

#import <realm/objc/Realm.h>
#import <realm/objc/RLMRealm.h>

@interface RLMTestObj2 : RLMRow

@property (nonatomic, copy) NSString *first;
@property (nonatomic, assign) NSInteger second;

@end

@implementation RLMTestObj2
@end

RLM_TABLE_TYPE_FOR_OBJECT_TYPE(RLMTestTable2, RLMTestObj2);

@interface MACTestRealm : RLMTestCase

@end

@implementation MACTestRealm

- (void)testRealm {
    // Load the realm
    RLMRealm *realm = [self realmWithTestPath];
    XCTAssertTrue(realm, @"Realm from disk should be valid");

    // Create new table in realm
    [realm beginWriteTransaction];
    RLMTestTable2 *t = [RLMTestTable2 tableInRealm:realm named:@"test"];

    // Verify
    XCTAssertEqual(t.columnCount, (NSUInteger)2, @"Should have 2 columns");
    XCTAssertEqual(t.rowCount, (NSUInteger)0, @"Should have 0 rows");

    // Modify table
    [t addRow:@[@"Test", @23]];
    [realm commitWriteTransaction];

    // Verify
<<<<<<< HEAD
    RLMRealm *realm2 = [self realmPersistedAtTestPath];
    RLMTestTable2 *t2 = [RLMTestTable2 tableInRealm:realm2 named:@"test"];
=======
    RLMRealm *realm2 = [self realmWithTestPath];
    TestTableRealm *t2 = [realm2 tableWithName:@"test" asTableClass:[TestTableRealm class]];
>>>>>>> c2145c55
    XCTAssertEqual(t2.rowCount, (NSUInteger)1, @"test table should have one row");
}

- (void)testGetTable {
    XCTAssertNil([[self realmWithTestPath] tableWithName:@"noTable"], @"Table does not exist");
}

- (void)testRealmTableCount {
    XCTAssertEqual([[self realmWithTestPath] tableCount], (NSUInteger)0, @"No tables added");
    [[self realmWithTestPath] writeUsingBlock:^(RLMRealm *realm) {
        [realm createTableWithName:@"tableName"];
    }];
    XCTAssertEqual([[self realmWithTestPath] tableCount], (NSUInteger)1, @"1 table added");
}

@end<|MERGE_RESOLUTION|>--- conflicted
+++ resolved
@@ -46,13 +46,8 @@
     [realm commitWriteTransaction];
 
     // Verify
-<<<<<<< HEAD
-    RLMRealm *realm2 = [self realmPersistedAtTestPath];
+    RLMRealm *realm2 = [self realmWithTestPath];
     RLMTestTable2 *t2 = [RLMTestTable2 tableInRealm:realm2 named:@"test"];
-=======
-    RLMRealm *realm2 = [self realmWithTestPath];
-    TestTableRealm *t2 = [realm2 tableWithName:@"test" asTableClass:[TestTableRealm class]];
->>>>>>> c2145c55
     XCTAssertEqual(t2.rowCount, (NSUInteger)1, @"test table should have one row");
 }
 
