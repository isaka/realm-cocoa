////////////////////////////////////////////////////////////////////////////
//
// Copyright 2014 Realm Inc.
//
// Licensed under the Apache License, Version 2.0 (the "License");
// you may not use this file except in compliance with the License.
// You may obtain a copy of the License at
//
// http://www.apache.org/licenses/LICENSE-2.0
//
// Unless required by applicable law or agreed to in writing, software
// distributed under the License is distributed on an "AS IS" BASIS,
// WITHOUT WARRANTIES OR CONDITIONS OF ANY KIND, either express or implied.
// See the License for the specific language governing permissions and
// limitations under the License.
//
////////////////////////////////////////////////////////////////////////////

#import "RLMTestCase.h"
#import "XCTestCase+AsyncTesting.h"


@interface NonRealmPersonObject : NSObject
@property (nonatomic, copy) NSString *name;
@property (nonatomic, assign) NSInteger age;
@end

@implementation NonRealmPersonObject
@end


@interface PersonQueryObject : RLMObject
@property (nonatomic, copy) NSString *name;
@property (nonatomic, assign) NSInteger age;
@end

@implementation PersonQueryObject
@end


@interface AllPropertyTypesObject : RLMObject
@property (nonatomic, assign) BOOL boolCol;
@property (nonatomic, copy) NSDate *dateCol;
@property (nonatomic, assign) double doubleCol;
@property (nonatomic, assign) float floatCol;
@property (nonatomic, assign) NSInteger intCol;
@property (nonatomic, copy) NSString *stringCol;
@property (nonatomic, copy) id mixedCol;
@end

@implementation AllPropertyTypesObject
@end

@interface TestQueryObject : RLMObject
@property (nonatomic, assign) NSInteger int1;
@property (nonatomic, assign) NSInteger int2;
@property (nonatomic, assign) float float1;
@property (nonatomic, assign) float float2;
@property (nonatomic, assign) double double1;
@property (nonatomic, assign) double double2;
@property (nonatomic, copy) NSString *recordTag;
@end

@implementation TestQueryObject
@end

@interface QueryTests : RLMTestCase
@end

@implementation QueryTests

#pragma mark - Tests

- (void)testBasicQuery
{
    RLMRealm *realm = [self realmWithTestPath];

    [realm beginWriteTransaction];
    [PersonQueryObject createInRealm:realm withObject:@[@"Fiel", @27]];
    [PersonQueryObject createInRealm:realm withObject:@[@"Ari", @33]];
    [PersonQueryObject createInRealm:realm withObject:@[@"Tim", @29]];
    [realm commitWriteTransaction];
    
    // query on realm
    XCTAssertEqual([realm objects:[PersonQueryObject className] where:@"age > 28"].count, (NSUInteger)2, @"Expecting 2 results");
    
    // query on realm with order
    RLMArray *results = [realm objects:[PersonQueryObject className] orderedBy:@"age" where:@"age > 28"];
    XCTAssertEqualObjects([results[0] name], @"Tim", @"Tim should be first results");
}

- (void)testDefaultRealmQuery
{
    RLMRealm *realm = [RLMRealm defaultRealm];
    
    [realm beginWriteTransaction];
    [PersonQueryObject createInRealm:realm withObject:@[@"Fiel", @27]];
    [PersonQueryObject createInRealm:realm withObject:@[@"Tim", @29]];
    [PersonQueryObject createInRealm:realm withObject:@[@"Ari", @33]];
    [realm commitWriteTransaction];
    
    // query on class
    RLMArray *all = [PersonQueryObject allObjects];
    XCTAssertEqual(all.count, (NSUInteger)3, @"Expecting 3 results");
    XCTAssertEqual([PersonQueryObject objectsWhere:@"age == 27"].count, (NSUInteger)1, @"Expecting 1 results");
    
    // with order
    RLMArray *results = [PersonQueryObject objectsOrderedBy:@"age" where:@"age > 28"];
    XCTAssertEqualObjects([results[0] name], @"Tim", @"Tim should be first results");
}

- (void)testArrayQuery
{
    RLMRealm *realm = [RLMRealm defaultRealm];
    
    [realm beginWriteTransaction];
    [PersonQueryObject createInRealm:realm withObject:@[@"Fiel", @27]];
    [PersonQueryObject createInRealm:realm withObject:@[@"Tim", @29]];
    [PersonQueryObject createInRealm:realm withObject:@[@"Ari", @33]];
    [realm commitWriteTransaction];
    
    // query on class
    RLMArray *all = [PersonQueryObject allObjects];
    XCTAssertEqual(all.count, (NSUInteger)3, @"Expecting 3 results");

    RLMArray *some = [PersonQueryObject objectsOrderedBy:@"age" where:@"age > 28"];
    
    // query/order on array
    XCTAssertEqual([all objectsWhere:@"age == 27"].count, (NSUInteger)1, @"Expecting 1 result");
    XCTAssertEqual([all objectsWhere:@"age == 28"].count, (NSUInteger)0, @"Expecting 0 results");
    some = [some objectsOrderedBy:[NSSortDescriptor sortDescriptorWithKey:@"age" ascending:NO] where:nil];
    XCTAssertEqualObjects([some[0] name], @"Ari", @"Ari should be first results");
}

- (void)testQuerySorting
{
    RLMRealm *realm = [RLMRealm defaultRealm];
    
    NSDate *date1 = [NSDate date];
    NSDate *date2 = [date1 dateByAddingTimeInterval:1];
    NSDate *date3 = [date2 dateByAddingTimeInterval:1];
    NSDate *date33 = [date3 dateByAddingTimeInterval:1];
    
    [realm beginWriteTransaction];
    [AllPropertyTypesObject createInRealm:realm withObject:@[@YES, date1, @1.0, @1.0f, @1, @"a", @"mixed"]];
    [AllPropertyTypesObject createInRealm:realm withObject:@[@YES, date2, @2.0, @2.0f, @2, @"b", @"mixed"]];
    [AllPropertyTypesObject createInRealm:realm withObject:@[@NO, date3, @3.0, @3.0f, @3, @"c", @"mixed"]];
    [AllPropertyTypesObject createInRealm:realm withObject:@[@NO, date33, @3.3, @3.3f, @33, @"cc", @"mixed"]];
    [realm commitWriteTransaction];
    
    
    //////////// sort by boolCol
    RLMArray *results = [AllPropertyTypesObject objectsOrderedBy:@"boolCol" where:nil];
    AllPropertyTypesObject *o = results[0];
    XCTAssertEqual(o.boolCol, NO, @"Should be NO");
    
    NSSortDescriptor *sortDesc = [NSSortDescriptor sortDescriptorWithKey:@"boolCol" ascending:YES];
    results = [AllPropertyTypesObject objectsOrderedBy:sortDesc where:nil];
    o = results[0];
    XCTAssertEqual(o.boolCol, NO, @"Should be NO");
    
    sortDesc = [NSSortDescriptor sortDescriptorWithKey:@"boolCol" ascending:NO];
    results = [AllPropertyTypesObject objectsOrderedBy:sortDesc where:nil];
    o = results[0];
    XCTAssertEqual(o.boolCol, YES, @"Should be YES");
    
    
    //////////// sort by intCol
    results = [AllPropertyTypesObject objectsOrderedBy:@"intCol" where:nil];
    o = results[0];
    XCTAssertEqual(o.intCol, 1, @"Should be 1");
    
    sortDesc = [NSSortDescriptor sortDescriptorWithKey:@"intCol" ascending:YES];
    results = [AllPropertyTypesObject objectsOrderedBy:sortDesc where:nil];
    o = results[0];
    XCTAssertEqual(o.intCol, 1, @"Should be 1");
    
    sortDesc = [NSSortDescriptor sortDescriptorWithKey:@"intCol" ascending:NO];
    results = [AllPropertyTypesObject objectsOrderedBy:sortDesc where:nil];
    o = results[0];
    XCTAssertEqual(o.intCol, 33, @"Should be 33");
    
    
    //////////// sort by dateCol
    results = [AllPropertyTypesObject objectsOrderedBy:@"dateCol" where:nil];
    o = results[0];
    XCTAssertEqualWithAccuracy(o.dateCol.timeIntervalSince1970, date1.timeIntervalSince1970, 1, @"Should be date1");
    
    sortDesc = [NSSortDescriptor sortDescriptorWithKey:@"dateCol" ascending:YES];
    results = [AllPropertyTypesObject objectsOrderedBy:sortDesc where:nil];
    o = results[0];
    XCTAssertEqualWithAccuracy(o.dateCol.timeIntervalSince1970, date1.timeIntervalSince1970, 1, @"Should be date1");
    
    sortDesc = [NSSortDescriptor sortDescriptorWithKey:@"dateCol" ascending:NO];
    results = [AllPropertyTypesObject objectsOrderedBy:sortDesc where:nil];
    o = results[0];
    XCTAssertEqualWithAccuracy(o.dateCol.timeIntervalSince1970, date33.timeIntervalSince1970, 1, @"Should be date33");
    
    
    //////////// sort by doubleCol
    results = [AllPropertyTypesObject objectsOrderedBy:@"doubleCol" where:nil];
    o = results[0];
    XCTAssertEqual(o.doubleCol, 1.0, @"Should be 1.0");
    
    sortDesc = [NSSortDescriptor sortDescriptorWithKey:@"doubleCol" ascending:YES];
    results = [AllPropertyTypesObject objectsOrderedBy:sortDesc where:nil];
    o = results[0];
    XCTAssertEqual(o.doubleCol, 1.0, @"Should be 1.0");
    
    sortDesc = [NSSortDescriptor sortDescriptorWithKey:@"doubleCol" ascending:NO];
    results = [AllPropertyTypesObject objectsOrderedBy:sortDesc where:nil];
    o = results[0];
    XCTAssertEqualWithAccuracy(o.doubleCol, 3.3, 0.0000001, @"Should be 3.3");
    
    
    //////////// sort by floatCol
    results = [AllPropertyTypesObject objectsOrderedBy:@"floatCol" where:nil];
    o = results[0];
    XCTAssertEqual(o.floatCol, 1.0, @"Should be 1.0");
    
    sortDesc = [NSSortDescriptor sortDescriptorWithKey:@"floatCol" ascending:YES];
    results = [AllPropertyTypesObject objectsOrderedBy:sortDesc where:nil];
    o = results[0];
    XCTAssertEqual(o.floatCol, 1.0, @"Should be 1.0");
    
    sortDesc = [NSSortDescriptor sortDescriptorWithKey:@"floatCol" ascending:NO];
    results = [AllPropertyTypesObject objectsOrderedBy:sortDesc where:nil];
    o = results[0];
    XCTAssertEqualWithAccuracy(o.floatCol, 3.3, 0.0000001, @"Should be 3.3");
    
    
    //////////// sort by stringCol
    results = [AllPropertyTypesObject objectsOrderedBy:@"stringCol" where:nil];
    o = results[0];
    XCTAssertEqualObjects(o.stringCol, @"a", @"Should be a");
    
    sortDesc = [NSSortDescriptor sortDescriptorWithKey:@"stringCol" ascending:YES];
    results = [AllPropertyTypesObject objectsOrderedBy:sortDesc where:nil];
    o = results[0];
    XCTAssertEqualObjects(o.stringCol, @"a", @"Should be a");
    
    sortDesc = [NSSortDescriptor sortDescriptorWithKey:@"stringCol" ascending:NO];
    results = [AllPropertyTypesObject objectsOrderedBy:sortDesc where:nil];
    o = results[0];
    XCTAssertEqualObjects(o.stringCol, @"cc", @"Should be cc");
    
    
    // sort by mixed column
    XCTAssertThrows([AllPropertyTypesObject objectsOrderedBy:@"mixedCol" where:nil], @"Sort on mixed col not supported");
    sortDesc = [NSSortDescriptor sortDescriptorWithKey:@"mixedCol" ascending:YES];
    XCTAssertThrows([AllPropertyTypesObject objectsOrderedBy:sortDesc where:nil], @"Sort on mixed col not supported");
    sortDesc = [NSSortDescriptor sortDescriptorWithKey:@"mixedCol" ascending:NO];
    XCTAssertThrows([AllPropertyTypesObject objectsOrderedBy:sortDesc where:nil], @"Sort on mixed col not supported");
}

- (void)testClassMisuse
{
    RLMRealm *realm = [RLMRealm defaultRealm];

    // class not derived from RLMObject
    XCTAssertThrows([realm objects:@"NonRealmPersonObject" where:@"age > 25"], @"invalid object type");
    XCTAssertThrows([realm objects:@"NonRealmPersonObject" orderedBy:@"age" where:@"age > 25"], @"invalid object type");

    // empty string for class name
    XCTAssertThrows([realm objects:@"" where:@"age > 25"], @"missing class name");
    XCTAssertThrows([realm objects:@"" orderedBy:@"age" where:@"age > 25"], @"missing class name");

    // nil class name
    XCTAssertThrows([realm objects:nil where:@"age > 25"], @"nil class name");
    XCTAssertThrows([realm objects:nil orderedBy:@"age" where:@"age > 25"], @"nil class name");
}

- (void)testPredicateValidUse
{
    RLMRealm *realm = [RLMRealm defaultRealm];

    NSString *className = AllPropertyTypesObject.className;
    
    // boolean false
    XCTAssertNoThrow([realm objects:className where:@"boolCol == no"], @"== no");
    XCTAssertNoThrow([realm objects:className where:@"boolCol == No"], @"== No");
    XCTAssertNoThrow([realm objects:className where:@"boolCol == NO"], @"== NO");
    XCTAssertNoThrow([realm objects:className where:@"boolCol == false"], @"== false");
    XCTAssertNoThrow([realm objects:className where:@"boolCol == False"], @"== False");
    XCTAssertNoThrow([realm objects:className where:@"boolCol == FALSE"], @"== FALSE");

    // boolean true
    XCTAssertNoThrow([realm objects:className where:@"boolCol == yes"], @"== yes");
    XCTAssertNoThrow([realm objects:className where:@"boolCol == Yes"], @"== Yes");
    XCTAssertNoThrow([realm objects:className where:@"boolCol == YES"], @"== YES");
    XCTAssertNoThrow([realm objects:className where:@"boolCol == true"], @"== true");
    XCTAssertNoThrow([realm objects:className where:@"boolCol == True"], @"== True");
    XCTAssertNoThrow([realm objects:className where:@"boolCol == TRUE"], @"== TRUE");
    
    // inequality
    XCTAssertNoThrow([realm objects:className where:@"boolCol != YES"], @"!= YES");
    XCTAssertNoThrow([realm objects:className where:@"boolCol <> YES"], @"<> YES");
    
    // string comparisons
    XCTAssertNoThrow([realm objects:className where:@"stringCol BEGINSWITH 'test'"], @"BEGINSWITH");
    XCTAssertNoThrow([realm objects:className where:@"stringCol CONTAINS 'test'"], @"CONTAINS");
    XCTAssertNoThrow([realm objects:className where:@"stringCol ENDSWITH 'test'"], @"ENDSWITH");

    // ANY
    XCTAssertNoThrow([realm objects:className where:@"ANY intCol > 5"], @"ANY int > constant");

    // ALL
    XCTAssertNoThrow([realm objects:className where:@"ALL intCol > 5"], @"ALL int > constant");
}

- (void)testPredicateNotSupported
{
    RLMRealm *realm = [RLMRealm defaultRealm];
    
    NSString *className = PersonQueryObject.className;

    // LIKE
    XCTAssertThrows([realm objects:className where:@"name LIKE 'Smith'"], @"LIKE");

    // IN
    NSPredicate *predicate = [NSPredicate predicateWithFormat:@"stringCol IN %@",
                              @[@"Moe", @"Larry", @"Curly"]];
    XCTAssertThrows([realm objects:className where:predicate], @"IN array");
    
    // testing for null
    XCTAssertThrows([realm objects:className where:@"stringCol = nil"], @"test for nil");
}

- (void)testPredicateMisuse
{
    RLMRealm *realm = [RLMRealm defaultRealm];

    NSString *className = PersonQueryObject.className;
    
    // invalid column/property name
    XCTAssertThrows([realm objects:className where:@"height > 72"], @"invalid column");
    
    // wrong/invalid data types
    XCTAssertThrows([realm objects:className where:@"age != xyz"], @"invalid type");
    XCTAssertThrows([realm objects:className where:@"name == 3"], @"invalid type");
    
    className = AllPropertyTypesObject.className;
    
    XCTAssertThrows([realm objects:className where:@"boolCol == Foo"], @"invalid type");
    XCTAssertThrows([realm objects:className where:@"dateCol == 7"], @"invalid type");
    XCTAssertThrows([realm objects:className where:@"doubleCol == The"], @"invalid type");
    XCTAssertThrows([realm objects:className where:@"floatCol == Bar"], @"invalid type");
    XCTAssertThrows([realm objects:className where:@"intCol == Baz"], @"invalid type");
    
    className = PersonQueryObject.className;
    
    // compare two constants
    XCTAssertThrows([realm objects:className where:@"3 == 3"], @"comparing 2 constants");

    // invalid strings
    XCTAssertThrows([realm objects:className where:@""], @"empty string");
    XCTAssertThrows([realm objects:className where:@"age"], @"column name only");
    XCTAssertThrows([realm objects:className where:@"sdlfjasdflj"], @"gibberish");
    XCTAssertThrows([realm objects:className where:@"age * 25"], @"invalid operator");
    XCTAssertThrows([realm objects:className where:@"age === 25"], @"invalid operator");
    XCTAssertThrows([realm objects:className where:@","], @"comma");
    XCTAssertThrows([realm objects:className where:@"()"], @"parens");


    // abuse of BETWEEN
    XCTAssertThrows([realm objects:className where:@"age BETWEEN 25"], @"between with a scalar");
    XCTAssertThrows([realm objects:className where:@"age BETWEEN Foo"], @"between with a string");

    NSPredicate *pred = [NSPredicate predicateWithFormat:@"age BETWEEN %@", @[@1]];
    XCTAssertThrows([realm objects:className where:pred], @"between with array of 1 item");

    pred = [NSPredicate predicateWithFormat:@"age BETWEEN %@", @[@1, @2, @3]];
    XCTAssertThrows([realm objects:className where:pred], @"between with array of 3 items");

    pred = [NSPredicate predicateWithFormat:@"age BETWEEN %@", @[@"Foo", @"Bar"]];
    XCTAssertThrows([realm objects:className where:pred], @"between with array of 3 items");

    pred = [NSPredicate predicateWithFormat:@"age BETWEEN %@", @{@25 : @35}];
    XCTAssertThrows([realm objects:className where:pred], @"between with dictionary");
    
    pred = [NSPredicate predicateWithFormat:@"height BETWEEN %@", @[@25, @35]];
    XCTAssertThrows([realm objects:className where:pred], @"invalid property/column");
    

}

- (void)testTwoColumnComparisonQuery
{
    RLMRealm *realm = [RLMRealm defaultRealm];
    
    [realm beginWriteTransaction];
    
    [TestQueryObject createInRealm:realm withObject:@[@1, @2, @23.0f, @1.7f,  @0.0,  @5.55, @"Instance 0"]];
    [TestQueryObject createInRealm:realm withObject:@[@1, @3, @-5.3f, @4.21f, @1.0,  @4.44, @"Instance 1"]];
    [TestQueryObject createInRealm:realm withObject:@[@2, @2, @1.0f,  @3.55f, @99.9, @6.66, @"Instance 2"]];
    [TestQueryObject createInRealm:realm withObject:@[@3, @6, @4.21f, @1.0f,  @1.0,  @7.77, @"Instance 3"]];
    [TestQueryObject createInRealm:realm withObject:@[@4, @5, @23.0f, @23.0f, @7.4,  @8.88, @"Instance 4"]];
    [TestQueryObject createInRealm:realm withObject:@[@15, @8, @1.0f,  @66.0f, @1.01, @9.99, @"Instance 5"]];
    [TestQueryObject createInRealm:realm withObject:@[@15, @15, @1.0f,  @66.0f, @1.01, @9.99, @"Instance 6"]];
    
    [realm commitWriteTransaction];

    [self executeTwoColumnKeypathRealmComparisonQueryWithClass:[TestQueryObject class] predicate:@"int1 == int1"  expectedCount:7];
    [self executeTwoColumnKeypathRealmComparisonQueryWithClass:[TestQueryObject class] predicate:@"int1 == int2"  expectedCount:2];
    [self executeTwoColumnKeypathRealmComparisonQueryWithClass:[TestQueryObject class] predicate:@"int1 != int2"  expectedCount:5];
    [self executeTwoColumnKeypathRealmComparisonQueryWithClass:[TestQueryObject class] predicate:@"int1 > int2"   expectedCount:1];
    [self executeTwoColumnKeypathRealmComparisonQueryWithClass:[TestQueryObject class] predicate:@"int1 < int2"   expectedCount:4];
    [self executeTwoColumnKeypathRealmComparisonQueryWithClass:[TestQueryObject class] predicate:@"int1 >= int2"  expectedCount:3];
    [self executeTwoColumnKeypathRealmComparisonQueryWithClass:[TestQueryObject class] predicate:@"int1 <= int2"  expectedCount:6];
    
    [self executeTwoColumnKeypathRealmComparisonQueryWithClass:[TestQueryObject class] predicate:@"float1 == float1"  expectedCount:7];
    [self executeTwoColumnKeypathRealmComparisonQueryWithClass:[TestQueryObject class] predicate:@"float1 == float2"  expectedCount:1];
    [self executeTwoColumnKeypathRealmComparisonQueryWithClass:[TestQueryObject class] predicate:@"float1 != float2"  expectedCount:6];
    [self executeTwoColumnKeypathRealmComparisonQueryWithClass:[TestQueryObject class] predicate:@"float1 > float2"   expectedCount:2];
    [self executeTwoColumnKeypathRealmComparisonQueryWithClass:[TestQueryObject class] predicate:@"float1 < float2"   expectedCount:4];
    [self executeTwoColumnKeypathRealmComparisonQueryWithClass:[TestQueryObject class] predicate:@"float1 >= float2"  expectedCount:3];
    [self executeTwoColumnKeypathRealmComparisonQueryWithClass:[TestQueryObject class] predicate:@"float1 <= float2"  expectedCount:5];
    
    [self executeTwoColumnKeypathRealmComparisonQueryWithClass:[TestQueryObject class] predicate:@"double1 == double1" expectedCount:7];
    [self executeTwoColumnKeypathRealmComparisonQueryWithClass:[TestQueryObject class] predicate:@"double1 == double2" expectedCount:0];
    [self executeTwoColumnKeypathRealmComparisonQueryWithClass:[TestQueryObject class] predicate:@"double1 != double2" expectedCount:7];
    [self executeTwoColumnKeypathRealmComparisonQueryWithClass:[TestQueryObject class] predicate:@"double1 > double2" expectedCount:1];
    [self executeTwoColumnKeypathRealmComparisonQueryWithClass:[TestQueryObject class] predicate:@"double1 < double2" expectedCount:6];
    [self executeTwoColumnKeypathRealmComparisonQueryWithClass:[TestQueryObject class] predicate:@"double1 >= double2" expectedCount:1];
    [self executeTwoColumnKeypathRealmComparisonQueryWithClass:[TestQueryObject class] predicate:@"double1 <= double2" expectedCount:6];
                
    [self executeTwoColumnKeypathComparisonQueryWithPredicate:@"int1 == int1"  expectedCount:7];
    [self executeTwoColumnKeypathComparisonQueryWithPredicate:@"int1 == int2"  expectedCount:2];
    [self executeTwoColumnKeypathComparisonQueryWithPredicate:@"int1 != int2"  expectedCount:5];
    [self executeTwoColumnKeypathComparisonQueryWithPredicate:@"int1 > int2"   expectedCount:1];
    [self executeTwoColumnKeypathComparisonQueryWithPredicate:@"int1 < int2"   expectedCount:4];
    [self executeTwoColumnKeypathComparisonQueryWithPredicate:@"int1 >= int2"  expectedCount:3];
    [self executeTwoColumnKeypathComparisonQueryWithPredicate:@"int1 <= int2"  expectedCount:6];

    [self executeTwoColumnKeypathComparisonQueryWithPredicate:@"float1 == float1"  expectedCount:7];
    [self executeTwoColumnKeypathComparisonQueryWithPredicate:@"float1 == float2"  expectedCount:1];
    [self executeTwoColumnKeypathComparisonQueryWithPredicate:@"float1 != float2"  expectedCount:6];
    [self executeTwoColumnKeypathComparisonQueryWithPredicate:@"float1 > float2"   expectedCount:2];
    [self executeTwoColumnKeypathComparisonQueryWithPredicate:@"float1 < float2"   expectedCount:4];
    [self executeTwoColumnKeypathComparisonQueryWithPredicate:@"float1 >= float2"  expectedCount:3];
    [self executeTwoColumnKeypathComparisonQueryWithPredicate:@"float1 <= float2"  expectedCount:5];

    [self executeTwoColumnKeypathComparisonQueryWithPredicate:@"double1 == double1" expectedCount:7];
    [self executeTwoColumnKeypathComparisonQueryWithPredicate:@"double1 == double2" expectedCount:0];
    [self executeTwoColumnKeypathComparisonQueryWithPredicate:@"double1 != double2" expectedCount:7];
    [self executeTwoColumnKeypathComparisonQueryWithPredicate:@"double1 > double2" expectedCount:1];
    [self executeTwoColumnKeypathComparisonQueryWithPredicate:@"double1 < double2" expectedCount:6];
    [self executeTwoColumnKeypathComparisonQueryWithPredicate:@"double1 >= double2" expectedCount:1];
    [self executeTwoColumnKeypathComparisonQueryWithPredicate:@"double1 <= double2" expectedCount:6];

    [self executeInvalidTwoColumnKeypathRealmComparisonQuery:[TestQueryObject class]
<<<<<<< HEAD
                                                   predicate:@"int1 == float1"];
    
    [self executeInvalidTwoColumnKeypathRealmComparisonQuery:[TestQueryObject class]
                                                   predicate:@"float2 >= double1"];
    
    [self executeInvalidTwoColumnKeypathRealmComparisonQuery:[TestQueryObject class]
                                                   predicate:@"double2 <= int2"];
    
    [self executeInvalidTwoColumnKeypathRealmComparisonQuery:[TestQueryObject class]
                                                   predicate:@"int2 != recordTag"];
    
    [self executeInvalidTwoColumnKeypathRealmComparisonQuery:[TestQueryObject class]
                                                   predicate:@"float1 > recordTag"];
    
    [self executeInvalidTwoColumnKeypathRealmComparisonQuery:[TestQueryObject class]
                                                   predicate:@"double1 < recordTag"];
=======
                                                   predicate:@"int1 == float1"
                                              expectedReason:@"Property type mismatch between int and float"];
    
    [self executeInvalidTwoColumnKeypathRealmComparisonQuery:[TestQueryObject class]
                                                   predicate:@"float2 >= double1"
                                              expectedReason:@"Property type mismatch between float and double"];
    
    [self executeInvalidTwoColumnKeypathRealmComparisonQuery:[TestQueryObject class]
                                                   predicate:@"double2 <= int2"
                                              expectedReason:@"Property type mismatch between double and int"];
    
    [self executeInvalidTwoColumnKeypathRealmComparisonQuery:[TestQueryObject class]
                                                   predicate:@"int2 != recordTag"
                                              expectedReason:@"Property type mismatch between int and string"];
    
    [self executeInvalidTwoColumnKeypathRealmComparisonQuery:[TestQueryObject class]
                                                   predicate:@"float1 > recordTag"
                                              expectedReason:@"Property type mismatch between float and string"];
    
    [self executeInvalidTwoColumnKeypathRealmComparisonQuery:[TestQueryObject class]
                                                   predicate:@"double1 < recordTag"
                                              expectedReason:@"Property type mismatch between double and string"];
>>>>>>> aa6f142b
}

- (void)executeTwoColumnKeypathRealmComparisonQueryWithClass:(Class)class
                                                   predicate:(NSString *)predicate
                                               expectedCount:(NSUInteger)expectedCount
{
    RLMRealm *realm = [RLMRealm defaultRealm];
    
    RLMArray *queryResult = [realm objects:NSStringFromClass(class)
                                     where:predicate];
    NSUInteger actualCount = queryResult.count;
    XCTAssertEqual(actualCount, expectedCount, @"Predicate: %@, Expecting %zd result(s), found %zd",
                   predicate, expectedCount, actualCount);
}

- (void)executeTwoColumnKeypathComparisonQueryWithPredicate:(NSString *)predicate
                                              expectedCount:(NSUInteger)expectedCount
{
    RLMArray *queryResult = [TestQueryObject objectsWhere:predicate];
    NSUInteger actualCount = queryResult.count;
    XCTAssertEqual(actualCount, expectedCount, @"Predicate: %@, Expecting %zd result(s), found %zd",
                   predicate, expectedCount, actualCount);
}

- (void)executeInvalidTwoColumnKeypathRealmComparisonQuery:(Class)class
                                                 predicate:(NSString *)predicate
<<<<<<< HEAD
=======
                                            expectedReason:(NSString *)expectedReason
>>>>>>> aa6f142b
{
    RLMRealm *realm = [RLMRealm defaultRealm];
    XCTAssertThrows([realm objects:NSStringFromClass(class) where:predicate], @"Invalid predicate should throw");
}

@end
<|MERGE_RESOLUTION|>--- conflicted
+++ resolved
@@ -449,7 +449,6 @@
     [self executeTwoColumnKeypathComparisonQueryWithPredicate:@"double1 <= double2" expectedCount:6];
 
     [self executeInvalidTwoColumnKeypathRealmComparisonQuery:[TestQueryObject class]
-<<<<<<< HEAD
                                                    predicate:@"int1 == float1"];
     
     [self executeInvalidTwoColumnKeypathRealmComparisonQuery:[TestQueryObject class]
@@ -466,30 +465,6 @@
     
     [self executeInvalidTwoColumnKeypathRealmComparisonQuery:[TestQueryObject class]
                                                    predicate:@"double1 < recordTag"];
-=======
-                                                   predicate:@"int1 == float1"
-                                              expectedReason:@"Property type mismatch between int and float"];
-    
-    [self executeInvalidTwoColumnKeypathRealmComparisonQuery:[TestQueryObject class]
-                                                   predicate:@"float2 >= double1"
-                                              expectedReason:@"Property type mismatch between float and double"];
-    
-    [self executeInvalidTwoColumnKeypathRealmComparisonQuery:[TestQueryObject class]
-                                                   predicate:@"double2 <= int2"
-                                              expectedReason:@"Property type mismatch between double and int"];
-    
-    [self executeInvalidTwoColumnKeypathRealmComparisonQuery:[TestQueryObject class]
-                                                   predicate:@"int2 != recordTag"
-                                              expectedReason:@"Property type mismatch between int and string"];
-    
-    [self executeInvalidTwoColumnKeypathRealmComparisonQuery:[TestQueryObject class]
-                                                   predicate:@"float1 > recordTag"
-                                              expectedReason:@"Property type mismatch between float and string"];
-    
-    [self executeInvalidTwoColumnKeypathRealmComparisonQuery:[TestQueryObject class]
-                                                   predicate:@"double1 < recordTag"
-                                              expectedReason:@"Property type mismatch between double and string"];
->>>>>>> aa6f142b
 }
 
 - (void)executeTwoColumnKeypathRealmComparisonQueryWithClass:(Class)class
@@ -516,10 +491,6 @@
 
 - (void)executeInvalidTwoColumnKeypathRealmComparisonQuery:(Class)class
                                                  predicate:(NSString *)predicate
-<<<<<<< HEAD
-=======
-                                            expectedReason:(NSString *)expectedReason
->>>>>>> aa6f142b
 {
     RLMRealm *realm = [RLMRealm defaultRealm];
     XCTAssertThrows([realm objects:NSStringFromClass(class) where:predicate], @"Invalid predicate should throw");
