--- conflicted
+++ resolved
@@ -19,34 +19,20 @@
 #import "RLMInstanceTableViewController.h"
 
 #import "RLMRealmBrowserWindowController.h"
-<<<<<<< HEAD
-#import "RLMObject+ResolvedClass.h"
 #import "RLMArrayNavigationState.h"
 #import "RLMArrayNode.h"
 
-=======
->>>>>>> 51a685f7
 #import "NSTableColumn+Resize.h"
 #import "NSColor+ByteSizeFactory.h"
-#
+
 #import "objc/objc-class.h"
 
-<<<<<<< HEAD
 @implementation RLMInstanceTableViewController {
 
     BOOL linkCursorDisplaying;
 }
 
 #pragma mark - NSObject overrides
-=======
-// private redeclaration
-@interface RLMRealm ()
-- (RLMArray *)allObjects:(NSString *)className;
-@end
-
-
-@implementation RLMInstanceTableViewController
->>>>>>> 51a685f7
 
 - (void)awakeFromNib
 {
@@ -488,10 +474,8 @@
                 
                 for (RLMClazzNode *clazzNode in self.parentWindowController.modelDocument.presentedRealm.topLevelClazzes) {
                     if ([clazzNode.name isEqualToString:linkedObjectSchema.className]) {
-                        RLMRealm *realm = linkedObject.realm;
-                        RLMObjectSchema *objectSchema = linkedObject.objectSchema;
-                        NSString *className = objectSchema.className;
-                        RLMArray *allInstances = [realm allObjects:className];
+                        RLMArray *allInstances = [linkedObject.class allObjectsInRealm:linkedObject.realm];
+                        
                         NSUInteger objectIndex = [allInstances indexOfObject:linkedObject];
                         
                         RLMNavigationState *state = [[RLMNavigationState alloc] initWithSelectedType:clazzNode
